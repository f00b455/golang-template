name: Claude Code Improvements

on:
  workflow_run:
    workflows: ["Claude Code Review"]
    types:
      - completed

jobs:
  improve-code:
    runs-on: ubuntu-latest
    # Only run after Claude Code Review completes successfully
    if: github.event.workflow_run.conclusion == 'success'

    permissions:
      contents: write
      pull-requests: write

    steps:
      - name: Get PR number
        id: pr
        run: |
          # Get PR number from workflow run
          SHA="${{ github.event.workflow_run.head_sha }}"
<<<<<<< HEAD
          PR_NUMBER=$(gh api repos/${{ github.repository }}/commits/$SHA/pulls --jq '.[0].number' || echo "")
=======
          PR_NUMBER=$(gh api repos/${{ github.repository }}/commits/$SHA/pulls --jq '[0].number' || echo "")
>>>>>>> 6e3418e1

          if [[ -z "$PR_NUMBER" ]]; then
            echo "No PR found for SHA: $SHA"
            exit 1
          fi

          echo "PR_NUMBER=$PR_NUMBER" >> $GITHUB_OUTPUT
          echo "Found PR #$PR_NUMBER"
        env:
          GH_TOKEN: ${{ secrets.GITHUB_TOKEN }}

      - name: Checkout PR
        uses: actions/checkout@v4
        with:
          token: ${{ secrets.GITHUB_TOKEN }}
          fetch-depth: 0

      - name: Fetch PR branch
        run: |
          gh pr checkout ${{ steps.pr.outputs.PR_NUMBER }}
        env:
          GH_TOKEN: ${{ secrets.GITHUB_TOKEN }}

      - name: Run Claude Code to implement review feedback
        uses: anthropics/claude-code-action@v1
        with:
          claude_code_oauth_token: ${{ secrets.CLAUDE_CODE_OAUTH_TOKEN }}
          prompt: |
            Read the latest code review on PR #${{ steps.pr.outputs.PR_NUMBER }} and implement the requested changes.

            Steps:
            1. Read the review: gh pr view ${{ steps.pr.outputs.PR_NUMBER }} --json comments --jq '.comments[] | select(.author.login == "claude") | .body' | tail -1
            2. If the review says "Request Changes", implement ALL the issues mentioned
            3. Test your changes: make test
            4. Commit: git add -A && git commit -m "improve: implement code review feedback" && git push

          claude_args: '--allowed-tools "Read,Edit,Write,MultiEdit,Bash(gh pr view:*),Bash(make:*),Bash(git:*),Bash(go:*)"'<|MERGE_RESOLUTION|>--- conflicted
+++ resolved
@@ -22,11 +22,7 @@
         run: |
           # Get PR number from workflow run
           SHA="${{ github.event.workflow_run.head_sha }}"
-<<<<<<< HEAD
-          PR_NUMBER=$(gh api repos/${{ github.repository }}/commits/$SHA/pulls --jq '.[0].number' || echo "")
-=======
           PR_NUMBER=$(gh api repos/${{ github.repository }}/commits/$SHA/pulls --jq '[0].number' || echo "")
->>>>>>> 6e3418e1
 
           if [[ -z "$PR_NUMBER" ]]; then
             echo "No PR found for SHA: $SHA"
